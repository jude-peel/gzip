# GZIP Encoder/Decoder

## Goals
### Decode
<<<<<<< HEAD
1. [x] Parse header.
2. [ ] DEFLATE
  - [ ] Read block header.
  - [ ] Process block type 0.
  - [ ] Process block type 1.
=======
- [ ] Parse header/footer.
- [ ] DEFLATE
  1. [ ] Read block header.
  2. [ ] Process block type 0.
  3. [ ] Process block type 1.
>>>>>>> 93fc5dd7
      1. [ ] Generate fixed prefix codes.
      2. [ ] Bytes to bitstream.
      3. [ ] Bitstream to symbols.
      4. [ ] LZSS
  - [ ] Process block type 2.
      1. [ ] Generate dynamic prefix codes.
      2. [ ] Bytes to bitstream.
      3. [ ] Bitstream to symbols.
      4. [ ] LZSS
<<<<<<< HEAD
3. [ ] Output.

## 1. The GZIP Format
### 1.1 Introduction
The GZIP format is a lossless file compression data format used within the GZIP utility
described in RFC 1952. GZIP files are made up by a series of members each made up of
a header, a set of DEFLATE compressed blocks, with the end marked 
by the DEFLATE blocks footer.
### 1.2 The Header
The header has a core 10 byte set of data, followed by optional data. The format 
is described in RFC 1952 section 2.3 as follows: 

         +---+---+---+---+---+---+---+---+---+---+
         |ID1|ID2|CM |FLG|     MTIME     |XFL|OS | (more-->)
         +---+---+---+---+---+---+---+---+---+---+

      (if FLG.FEXTRA set)

         +---+---+=================================+
         | XLEN  |...XLEN bytes of "extra field"...| (more-->)
         +---+---+=================================+

      (if FLG.FNAME set)

         +=========================================+
         |...original file name, zero-terminated...| (more-->)
         +=========================================+

      (if FLG.FCOMMENT set)

         +===================================+
         |...file comment, zero-terminated...| (more-->)
         +===================================+

      (if FLG.FHCRC set)

         +---+---+
         | CRC16 |
         +---+---+

ID1 and ID2 are the bytes that mark the following data as a GZIP compressed file.
They fixed as the bytes 0x1f and 0x8b. CM is the compression method, and is a single
byte, values 0-7 are reserved, but the only value used is 8, or the byte 0x08. Then
there is FLG which is broken down into individual bits with each bit meaning the 
following:

      bit 0   FTEXT
      bit 1   FHCRC
      bit 2   FEXTRA
      bit 3   FNAME
      bit 4   FCOMMENT
      bit 5   reserved
      bit 6   reserved
      bit 7   reserved

FTEXT is optional and signifies that the file is ASCII text, the rest are described
in the description of the header format above. MTIME is 4 bytes and is the modification
time in UNIX format (seconds since 00:00:00 GMT, Jan. 1, 1970.) and is also optional.
XFL represents whether the compression used is the most compressed, or fastest algorithm,
represented by the bytes 0x02 and 0x04 respectively. Finally, OS is a single byte representing
which operating system is used, values 0-13 are reserved and 255 is reserved for 
unknown. The majority of these operating systems no longer exist. However the full list is on page 
8 of the RFC. 
=======
- [ ] Output.
>>>>>>> 93fc5dd7
<|MERGE_RESOLUTION|>--- conflicted
+++ resolved
@@ -2,19 +2,16 @@
 
 ## Goals
 ### Decode
-<<<<<<< HEAD
 1. [x] Parse header.
 2. [ ] DEFLATE
   - [ ] Read block header.
   - [ ] Process block type 0.
   - [ ] Process block type 1.
-=======
 - [ ] Parse header/footer.
 - [ ] DEFLATE
   1. [ ] Read block header.
   2. [ ] Process block type 0.
   3. [ ] Process block type 1.
->>>>>>> 93fc5dd7
       1. [ ] Generate fixed prefix codes.
       2. [ ] Bytes to bitstream.
       3. [ ] Bitstream to symbols.
@@ -24,7 +21,6 @@
       2. [ ] Bytes to bitstream.
       3. [ ] Bitstream to symbols.
       4. [ ] LZSS
-<<<<<<< HEAD
 3. [ ] Output.
 
 ## 1. The GZIP Format
@@ -87,7 +83,4 @@
 represented by the bytes 0x02 and 0x04 respectively. Finally, OS is a single byte representing
 which operating system is used, values 0-13 are reserved and 255 is reserved for 
 unknown. The majority of these operating systems no longer exist. However the full list is on page 
-8 of the RFC. 
-=======
-- [ ] Output.
->>>>>>> 93fc5dd7
+8 of the RFC. 